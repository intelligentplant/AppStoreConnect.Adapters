<Project>
  <PropertyGroup>
    <ManagePackageVersionsCentrally>true</ManagePackageVersionsCentrally>
    <EnablePackageVersionOverride>false</EnablePackageVersionOverride>
    <NoWarn>NU1507;$(NoWarn)</NoWarn>
  </PropertyGroup>
  <!-- 
  Define package versions for OpenTelemetry and LibMan packages as build properties. This allows us to inject 
  the correct package versions into the templated project files when building the DataCore.Adapter.Templates 
  project. 
  -->
  <PropertyGroup>
    <PkgVersion_OpenTelemetry>1.3.1</PkgVersion_OpenTelemetry>
    <PkgVersion_OpenTelemetry_Api>1.3.1</PkgVersion_OpenTelemetry_Api>
    <PkgVersion_OpenTelemetry_Exporter_Console>1.3.1</PkgVersion_OpenTelemetry_Exporter_Console>
    <PkgVersion_OpenTelemetry_Exporter_Jaeger>1.3.1</PkgVersion_OpenTelemetry_Exporter_Jaeger>
    <PkgVersion_OpenTelemetry_Extensions_Hosting>1.0.0-rc9.4</PkgVersion_OpenTelemetry_Extensions_Hosting>
    <PkgVersion_OpenTelemetry_Instrumentation_AspNetCore>1.0.0-rc9.4</PkgVersion_OpenTelemetry_Instrumentation_AspNetCore>
    <PkgVersion_OpenTelemetry_Instrumentation_Http>1.0.0-rc9.4</PkgVersion_OpenTelemetry_Instrumentation_Http>
    <PkgVersion_OpenTelemetry_Instrumentation_SqlClient>1.0.0-rc9.4</PkgVersion_OpenTelemetry_Instrumentation_SqlClient>
    <PkgVersion_Microsoft_Web_LibraryManager_Build>2.1.175</PkgVersion_Microsoft_Web_LibraryManager_Build>
  </PropertyGroup>
  <ItemGroup>
    <PackageVersion Include="Castle.Core" Version="5.1.0" />
    <PackageVersion Include="CsvHelper" Version="28.0.1" />
<<<<<<< HEAD
    <PackageVersion Include="Google.Protobuf" Version="3.21.7" />
    <PackageVersion Include="Grpc.AspNetCore.Server" Version="2.49.0" />
=======
    <PackageVersion Include="Google.Protobuf" Version="3.21.9" />
    <PackageVersion Include="Grpc.AspNetCore.Server" Version="2.47.0" />
>>>>>>> 578106c1
    <PackageVersion Include="Grpc.Core" Version="2.46.3" />
    <PackageVersion Include="Grpc.Net.Client" Version="2.49.0" />
    <PackageVersion Include="Grpc.Tools" Version="2.49.1" />
    <PackageVersion Include="IntelligentPlant.BackgroundTasks" Version="8.2.0" />
    <PackageVersion Include="IntelligentPlant.BackgroundTasks.AspNetCore" Version="8.2.0" />
    <PackageVersion Include="IntelligentPlant.BackgroundTasks.DependencyInjection" Version="8.2.0" />
    <PackageVersion Include="Jaahas.HttpRequestTransformer" Version="2.2.0" />
    <PackageVersion Include="JsonSchema.Net.Generation" Version="3.0.3" />
    <PackageVersion Include="Microsoft.AspNetCore.Mvc" Version="2.2.0" />
    <PackageVersion Include="Microsoft.AspNetCore.SignalR" Version="1.1.0" />
    <PackageVersion Include="Microsoft.AspNetCore.SignalR.Client" Version="6.0.10" />
    <PackageVersion Include="Microsoft.Bcl.AsyncInterfaces" Version="6.0.0" />
    <PackageVersion Include="Microsoft.Data.Sqlite" Version="6.0.10" />
    <PackageVersion Include="Microsoft.Extensions.Diagnostics.HealthChecks" Version="2.2.0" />
    <PackageVersion Include="Microsoft.Extensions.Hosting" Version="2.2.0" />
    <PackageVersion Include="Microsoft.Extensions.Http" Version="2.2.0" />
    <PackageVersion Include="Microsoft.Extensions.Options" Version="3.1.27" />
    <PackageVersion Include="Microsoft.FASTER.Core" Version="2.0.21" />
    <PackageVersion Include="Microsoft.NET.Test.Sdk" Version="17.3.2" />
    <PackageVersion Include="Microsoft.NETFramework.ReferenceAssemblies" Version="1.0.3" />
    <PackageVersion Include="Microsoft.SourceLink.GitHub" Version="1.1.1" />
    <PackageVersion Include="Microsoft.Web.LibraryManager.Build" Version="$(PkgVersion_Microsoft_Web_LibraryManager_Build)" />
    <PackageVersion Include="MSTest.TestAdapter" Version="2.2.10" />
    <PackageVersion Include="MSTest.TestFramework" Version="2.2.10" />
    <PackageVersion Include="Newtonsoft.Json" Version="13.0.1" />
    <PackageVersion Include="Nito.AsyncEx.Coordination" Version="5.1.2" />
    <PackageVersion Include="NSwag.AspNetCore" Version="13.17.0" />
    <PackageVersion Include="OpenTelemetry" Version="$(PkgVersion_OpenTelemetry)" />
    <PackageVersion Include="OpenTelemetry.Api" Version="$(PkgVersion_OpenTelemetry_Api)" />
    <PackageVersion Include="OpenTelemetry.Exporter.Console" Version="$(PkgVersion_OpenTelemetry_Exporter_Console)" />
    <PackageVersion Include="OpenTelemetry.Exporter.Jaeger" Version="$(PkgVersion_OpenTelemetry_Exporter_Jaeger)" />
    <PackageVersion Include="OpenTelemetry.Extensions.Hosting" Version="$(PkgVersion_OpenTelemetry_Extensions_Hosting)" />
    <PackageVersion Include="OpenTelemetry.Instrumentation.AspNetCore" Version="$(PkgVersion_OpenTelemetry_Instrumentation_AspNetCore)" />
    <PackageVersion Include="OpenTelemetry.Instrumentation.Http" Version="$(PkgVersion_OpenTelemetry_Instrumentation_Http)" />
    <PackageVersion Include="OpenTelemetry.Instrumentation.SqlClient" Version="$(PkgVersion_OpenTelemetry_Instrumentation_SqlClient)" />
    <PackageVersion Include="Semver" Version="2.2.0" />
    <PackageVersion Include="SQLitePCLRaw.bundle_green" Version="2.1.2" />
    <PackageVersion Include="System.ComponentModel.Annotations" Version="5.0.0" />
    <PackageVersion Include="System.Diagnostics.DiagnosticSource" Version="6.0.0" />
    <PackageVersion Include="System.Linq.Async" Version="6.0.1" />
    <PackageVersion Include="System.Net.Http.Json" Version="6.0.0" />
    <PackageVersion Include="System.Net.Http.WinHttpHandler" Version="6.0.1" />
    <PackageVersion Include="System.Text.Json" Version="6.0.6" />
    <PackageVersion Include="System.Threading.Channels" Version="6.0.0" />
    <PackageVersion Include="System.ValueTuple" Version="4.5.0" />
  </ItemGroup>
</Project><|MERGE_RESOLUTION|>--- conflicted
+++ resolved
@@ -23,13 +23,8 @@
   <ItemGroup>
     <PackageVersion Include="Castle.Core" Version="5.1.0" />
     <PackageVersion Include="CsvHelper" Version="28.0.1" />
-<<<<<<< HEAD
-    <PackageVersion Include="Google.Protobuf" Version="3.21.7" />
+    <PackageVersion Include="Google.Protobuf" Version="3.21.9" />
     <PackageVersion Include="Grpc.AspNetCore.Server" Version="2.49.0" />
-=======
-    <PackageVersion Include="Google.Protobuf" Version="3.21.9" />
-    <PackageVersion Include="Grpc.AspNetCore.Server" Version="2.47.0" />
->>>>>>> 578106c1
     <PackageVersion Include="Grpc.Core" Version="2.46.3" />
     <PackageVersion Include="Grpc.Net.Client" Version="2.49.0" />
     <PackageVersion Include="Grpc.Tools" Version="2.49.1" />
