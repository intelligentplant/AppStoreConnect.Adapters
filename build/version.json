--- conflicted
+++ resolved
@@ -1,12 +1,6 @@
 {
-<<<<<<< HEAD
-  "Major": 4,
-  "Minor": 1,
-  "Patch": 1,
-=======
   "Major": 5,
   "Minor": 0,
   "Patch": 0,
->>>>>>> ac096b8d
   "PreRelease": ""
 }